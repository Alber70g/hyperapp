export default function (options) {
	var model = options.model
	var view = options.view

	var actions = {}
	var effects = options.effects || {}
	var reducers = options.reducers || {}
	var subs = options.subscriptions

	var router = options.router || Function.prototype

	var node
	var root
	var batch = []

	var hooks = merge({
		onAction: Function.prototype,
		onUpdate: Function.prototype,
		onError: function (err) {
			throw err
		}
	}, options.hooks)

	initialize(actions, effects)
	initialize(actions, reducers,  true)

	ready(function () {
		root = options.root || document.body.appendChild(document.createElement("div"))

		if (typeof view === "function") {
			render(model, view)
		}

		router(function (newView) {
			render(model, view = newView ? newView : view, node)
		}, options)

		for (var key in subs) {
			subs[key](model, actions, hooks.onError)
		}
	})

	function initialize(_actions, namespace, isReducer, _name) {
		Object.keys(namespace).forEach(function (key) {
			if (!_actions[key]) {
				_actions[key] = {}
			}

			var name = _name ? _name + "." + key : key
			var prop = namespace[key]

			if (typeof prop === "function") {
				_actions[key] = function (data) {
					hooks.onAction(name, data)

					if (isReducer) {
						hooks.onUpdate(model, model = merge(model, prop(model, data)), data)
						render(model, view, node)
						return actions
					} else {
						return prop(model, actions, data, hooks.onError)
					}
				}
			} else {
				initialize(_actions[key], prop, isReducer, name)
			}
		})
	}

	function ready(cb) {
		if (document.readyState !== "loading") {
			cb()
		} else {
			document.addEventListener("DOMContentLoaded", cb)
		}
	}

	function render(model, view, lastNode) {
		patch(root, node = view(model, actions), lastNode, 0)

		for (var i = 0; i < batch.length; i++) {
			batch[i]()
		}

		batch = []
	}

	function merge(a, b) {
		var obj = {}, key

		if (isPrimitive(b) || Array.isArray(b)) {
			return b
		}

		for (key in a) {
			obj[key] = a[key]
		}
		for (key in b) {
			obj[key] = b[key]
		}

		return obj
	}

	function isPrimitive(type) {
		type = typeof type
		return type === "string" || type === "number" || type === "boolean"
	}

	function defer(fn, data) {
		setTimeout(function () {
			fn(data)
		}, 0)
	}

	function shouldUpdate(a, b) {
		return a.tag !== b.tag
			|| typeof a !== typeof b
			|| isPrimitive(a) && a !== b
	}

	function createElementFrom(node) {
		var element
<<<<<<< HEAD

		if (isPrimitive(typeof node)) {
=======
		if (isPrimitive(node)) {
>>>>>>> 7bb4335a
			element = document.createTextNode(node)

		} else {
			element = node.data && node.data.ns
				? document.createElementNS(node.data.ns, node.tag)
				: document.createElement(node.tag)

			for (var name in node.data) {
				if (name === "oncreate") {
					defer(node.data[name], element)
				} else {
					setElementData(element, name, node.data[name])
				}
			}

			for (var i = 0; i < node.children.length; i++) {
				var childNode = node.children[i]

				if (childNode !== undefined && typeof childNode !== "boolean" && childNode !== null) {
					element.appendChild(createElementFrom(childNode))
				}
			}
		}

		return element
	}

	function removeElementData(element, name, value) {
		element.removeAttribute(name === "className" ? "class" : name)

		if (typeof value === "boolean" || value === "true" || value === "false") {
			element[name] = false
		}
	}

	function setElementData(element, name, value, oldValue) {
		if (name === "style") {
			for (var i in value) {
				element.style[i] = value[i]
			}

		} else if (name[0] === "o" && name[1] === "n") {
			var event = name.substr(2)
			element.removeEventListener(event, oldValue)
			element.addEventListener(event, value)

		} else {
			if (value === "false" || value === false) {
				element.removeAttribute(name)
				element[name] = false
			} else {
				element.setAttribute(name, value)
				if (element.namespaceURI !== "http://www.w3.org/2000/svg") {
					element[name] = value
				}
			}
		}
	}

	function updateElementData(element, data, oldData) {
		for (var name in merge(oldData, data)) {
			var value = data[name]
			var oldValue = oldData[name]
			var realValue = element[name]

			if (value === undefined) {
				removeElementData(element, name, oldValue)

			} else if (name === "onupdate") {
				defer(value, element)

			} else if (value !== oldValue
				|| typeof realValue === "boolean" && realValue !== value) {
				setElementData(element, name, value, oldValue)
			}
		}
	}

	function patch(parent, node, oldNode, index) {
		if (oldNode === undefined) {
			parent.appendChild(createElementFrom(node))

		} else if (node === undefined) {
			var element = parent.childNodes[index]
			batch.push(parent.removeChild.bind(parent, element))

			if (oldNode && oldNode.data && oldNode.data.onremove) {
				defer(oldNode.data.onremove, element)
			}

		} else if (shouldUpdate(node, oldNode)) {
			var element = parent.childNodes[index]
			if (typeof node === "boolean") {
				parent.removeChild(element)

			} else {
				var newElement = createElementFrom(node)
				if (element === undefined) {
					parent.appendChild(newElement)
				} else {
					parent.replaceChild(newElement, element)
				}
			}

		} else if (node.tag) {
			var element = parent.childNodes[index]
			updateElementData(element, node.data, oldNode.data)

			var len = node.children.length, oldLen = oldNode.children.length

			for (var i = 0; i < len || i < oldLen; i++) {
				var child = node.children[i]
				if (child !== null) {
					patch(element, child, oldNode.children[i], i)
				}
			}
		}
	}
}<|MERGE_RESOLUTION|>--- conflicted
+++ resolved
@@ -121,12 +121,8 @@
 
 	function createElementFrom(node) {
 		var element
-<<<<<<< HEAD
-
-		if (isPrimitive(typeof node)) {
-=======
+
 		if (isPrimitive(node)) {
->>>>>>> 7bb4335a
 			element = document.createTextNode(node)
 
 		} else {
