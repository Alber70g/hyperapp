--- conflicted
+++ resolved
@@ -26,16 +26,8 @@
     initialize(actions, mixin.actions)
   }
 
-<<<<<<< HEAD
-  if (root.hasChildNodes !== undefined && root.hasChildNodes()) {
-    element = root.children[0]
-    node = hydrate(element)
-  }
-  
-=======
   node = hydrate((element = root.querySelector("[data-ssr]")), [].map)
 
->>>>>>> 685f6841
   repaint(emit("init"))
 
   return emit
@@ -43,14 +35,6 @@
   function repaint() {
     if (!locked) {
       requestAnimationFrame(render, (locked = !locked))
-    }
-  }
-  
-  function hydrate(elm) {
-    return elm == null ? undefined : {
-      tag: elm.tagName,
-      data: {},
-      children: [].map.call(elm.childNodes, function(child){hydrate(child)})
     }
   }
 
