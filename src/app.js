export default function(app) {
  var state = {}
  var view = app.view
  var actions = {}
  var events = {}
  var node
  var element

  for (var i = -1, plugins = app.plugins || []; i < plugins.length; i++) {
    var plugin = plugins[i] ? plugins[i](app) : app

    if (plugin.state != null) {
      state = merge(state, plugin.state)
    }

    init(actions, plugin.actions)

    Object.keys(plugin.events || []).map(function(key) {
      events[key] = (events[key] || []).concat(plugin.events[key])
    })
  }

  if (document.readyState[0] !== "l") {
    load()
  } else {
    addEventListener("DOMContentLoaded", load)
  }

  function init(namespace, children, lastName) {
    Object.keys(children || []).map(function(key) {
      var action = children[key]
      var name = lastName ? lastName + "." + key : key

      if (typeof action === "function") {
        namespace[key] = function(data) {
          var result = action(
            state,
            actions,
            emit("action", {
              name: name,
              data: data
            }).data,
            emit
          )

          if (result == null || typeof result.then === "function") {
            return result
          }

          render((state = merge(state, emit("update", result))), view)
        }
      } else {
        init(namespace[key] || (namespace[key] = {}), action, name)
      }
    })
  }

  function load() {
    render(state, view)
    emit("loaded")
  }

  function emit(name, data) {
    ;(events[name] || []).map(function(cb) {
      var result = cb(state, actions, data, emit)
      if (result != null) {
        data = result
      }
    })

    return data
  }

  function render(state, view) {
    element = patch(
      app.root || (app.root = document.body),
      element,
      node,
      (node = emit("render", view)(state, actions))
    )
  }

  function merge(a, b) {
    var obj = {}

    if (typeof b !== "object" || Array.isArray(b)) {
      return b
    }

    for (var i in a) {
      obj[i] = a[i]
    }
    for (var i in b) {
      obj[i] = b[i]
    }

    return obj
  }

  function createElementFrom(node, isSVG) {
    if (typeof node === "string") {
      var element = document.createTextNode(node)
    } else {
      var element = (isSVG = isSVG || node.tag === "svg")
        ? document.createElementNS("http://www.w3.org/2000/svg", node.tag)
        : document.createElement(node.tag)

      for (var i = 0; i < node.children.length; ) {
        element.appendChild(createElementFrom(node.children[i++], isSVG))
      }

      for (var i in node.data) {
        if (i === "oncreate") {
          node.data[i](element)
        } else {
          setElementData(element, i, node.data[i])
        }
      }
    }

    return element
  }

  function setElementData(element, name, value, oldValue) {
    if (name === "key") {
    } else if (name === "style") {
      for (var i in merge(oldValue, (value = value || {}))) {
        element.style[i] = value[i] || ""
      }
    } else {
      try {
        element[name] = value
      } catch (_) {}

      if (typeof value !== "function") {
        if (value) {
          element.setAttribute(name, value)
        } else {
          element.removeAttribute(name)
        }
      }
    }
  }

  function updateElementData(element, oldData, data) {
    for (var name in merge(oldData, data)) {
      var value = data[name]
      var oldValue = oldData[name]

      if (name === "onupdate") {
        value(element)
      } else if (value !== oldValue || value !== element[name]) {
        setElementData(element, name, value, oldValue)
      }
    }
  }

  function getKeyFrom(node) {
    if (node && (node = node.data)) {
      return node.key
    }
  }

  function removeElement(parent, element, node) {
<<<<<<< HEAD
    if (node.data.onremove) {
      node.data.onremove(element)
=======
    if (node.data && node.data.onRemove) {
      node.data.onRemove(element)
>>>>>>> 5e452044
    }
    parent.removeChild(element)
  }

  function patch(parent, element, oldNode, node) {
    if (oldNode == null) {
      element = parent.insertBefore(createElementFrom(node), element)
    } else if (node.tag && node.tag === oldNode.tag) {
      updateElementData(element, oldNode.data, node.data)

      var len = node.children.length
      var oldLen = oldNode.children.length
      var reusableChildren = {}
      var oldElements = []
      var newKeys = {}

      for (var i = 0; i < oldLen; i++) {
        var oldElement = element.childNodes[i]
        oldElements[i] = oldElement

        var oldChild = oldNode.children[i]
        var oldKey = getKeyFrom(oldChild)

        if (null != oldKey) {
          reusableChildren[oldKey] = [oldElement, oldChild]
        }
      }

      var i = 0
      var j = 0

      while (j < len) {
        var oldElement = oldElements[i]
        var oldChild = oldNode.children[i]
        var newChild = node.children[j]

        var oldKey = getKeyFrom(oldChild)
        if (newKeys[oldKey]) {
          i++
          continue
        }

        var newKey = getKeyFrom(newChild)

        var reusableChild = reusableChildren[newKey]
        var reusableElement = 0
        var reusableNode = 0

        if (reusableChild) {
          reusableElement = reusableChild[0]
          reusableNode = reusableChild[1]
        }

        if (null == oldKey && null == newKey) {
          patch(element, oldElement, oldChild, newChild)
          j++
          i++
        } else if (null == oldKey && null != newKey) {
          if (reusableElement) {
            element.insertBefore(reusableElement, oldElement)
            patch(element, reusableElement, reusableNode, newChild)
          } else {
            patch(element, oldElement, null, newChild)
          }

          j++
          newKeys[newKey] = newChild
        } else if (null != oldKey && null == newKey) {
          i++
        } else {
          if (oldKey === newKey) {
            patch(element, reusableElement, reusableNode, newChild)
            i++
          } else if (reusableElement) {
            element.insertBefore(reusableElement, oldElement)
            patch(element, reusableElement, reusableNode, newChild)
          } else {
            patch(element, oldElement, null, newChild)
          }

          j++
          newKeys[newKey] = newChild
        }
      }

      while (i < oldLen) {
        var oldChild = oldNode.children[i]
        var oldKey = getKeyFrom(oldChild)
        if (null == oldKey) {
          removeElement(element, oldElements[i], oldChild)
        }
        i++
      }

      for (var i in reusableChildren) {
        var reusableChild = reusableChildren[i]
        var reusableNode = reusableChild[1]
        if (!newKeys[reusableNode.data.key]) {
          removeElement(element, reusableChild[0], reusableNode)
        }
      }
    } else if (node !== oldNode) {
      var i = element
      parent.replaceChild((element = createElementFrom(node)), i)
    }

    return element
  }
}<|MERGE_RESOLUTION|>--- conflicted
+++ resolved
@@ -162,13 +162,8 @@
   }
 
   function removeElement(parent, element, node) {
-<<<<<<< HEAD
-    if (node.data.onremove) {
+    if (node.data && node.data.onremove) {
       node.data.onremove(element)
-=======
-    if (node.data && node.data.onRemove) {
-      node.data.onRemove(element)
->>>>>>> 5e452044
     }
     parent.removeChild(element)
   }
