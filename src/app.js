--- conflicted
+++ resolved
@@ -10,48 +10,42 @@
   var locked = false
   var loaded = false
 
-<<<<<<< HEAD
+  for (var i = -1; i < mixins.length; i++) {
+    var mixin = mixins[i] ? mixins[i](emit) : app
+
+    Object.keys(mixin.events || []).map(function(key) {
+      events[key] = (events[key] || []).concat(mixin.events[key])
+    })
+
+    if (mixin.state != null) {
+      state = merge(state, mixin.state)
+    }
+
+    mixins = mixins.concat(mixin.mixins || [])
+
+    initialize(actions, mixin.actions)
+  }
+
+  if (root.hasChildNodes !== undefined && root.hasChildNodes()) {
+    element = root.children[0]
+    node = hydrate(element)
+  }
+  
+  repaint(emit("init"))
+
+  return emit
+
+  function repaint() {
+    if (!locked) {
+      requestAnimationFrame(render, (locked = !locked))
+    }
+  }
+  
   function hydrate(elm) {
     return elm == null ? undefined : {
       tag: elm.tagName,
       data: {},
       children: [].map.call(elm.childNodes, function(child){hydrate(child)})
-    }
-  }
-
-  if (root.hasChildNodes !== undefined && root.hasChildNodes()) {
-    element = root.children[0]
-    node = hydrate(element)
-  }
-
-  for (var i = -1, mixins = []; i < mixins.length; i++) {
-    var mixin = mixins[i] ? mixins[i](app) : app
-    mixins = mixins.concat(mixin.mixins || [])
-=======
-  for (var i = -1; i < mixins.length; i++) {
-    var mixin = mixins[i] ? mixins[i](emit) : app
-
-    Object.keys(mixin.events || []).map(function(key) {
-      events[key] = (events[key] || []).concat(mixin.events[key])
-    })
->>>>>>> c87b56f5
-
-    if (mixin.state != null) {
-      state = merge(state, mixin.state)
-    }
-
-    mixins = mixins.concat(mixin.mixins || [])
-
-    initialize(actions, mixin.actions)
-  }
-
-  repaint(emit("init"))
-
-  return emit
-
-  function repaint() {
-    if (!locked) {
-      requestAnimationFrame(render, (locked = !locked))
     }
   }
 
