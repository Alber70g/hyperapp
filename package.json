{
  "name": "hyperapp",
  "description": "1 KB JavaScript library for building frontend applications.",
  "version": "0.16.0",
  "main": "dist/hyperapp.js",
  "jsnext:main": "src/index.js",
  "module": "src/index.js",
  "license": "MIT",
  "repository": "hyperapp/hyperapp",
  "files": [
    "src",
    "dist"
  ],
  "author": "Jorge Bucaran",
  "keywords": [
    "hyperapp",
    "elm",
    "jsx",
    "vdom"
  ],
  "scripts": {
    "test": "jest --coverage --no-cache",
    "build": "npm run bundle && npm run minify",
    "bundle": "rollup -i src/index.js -o dist/hyperapp.js -m -f umd -n hyperapp",
    "minify": "uglifyjs dist/hyperapp.js -o dist/hyperapp.js --mangle --compress warnings=false --pure-funcs=Object.defineProperty -p relative --in-source-map dist/hyperapp.js.map --source-map dist/hyperapp.js.map",
    "prepare": "npm run build",
    "format": "prettier --semi false --write 'src/**/*.js' 'test/*.js'",
    "release": "npm run build && npm test && git commit -am $npm_package_version && git tag $npm_package_version && git push && git push --tags && npm publish"
  },
  "babel": {
    "presets": "env"
  },
  "devDependencies": {
    "babel-preset-env": "1.6.1",
    "jest": "^21.2.1",
    "prettier": "^1.8.2",
    "rollup": "^0.51.2",
<<<<<<< HEAD
=======
    "typescript": "~2.6.1",
>>>>>>> 0ab2f900
    "uglify-js": "^2.7.5"
  }
}
<|MERGE_RESOLUTION|>--- conflicted
+++ resolved
@@ -5,26 +5,27 @@
   "main": "dist/hyperapp.js",
   "jsnext:main": "src/index.js",
   "module": "src/index.js",
+  "typings": "hyperapp.d.ts",
   "license": "MIT",
   "repository": "hyperapp/hyperapp",
   "files": [
     "src",
-    "dist"
+    "dist",
+    "hyperapp.d.ts"
   ],
   "author": "Jorge Bucaran",
   "keywords": [
     "hyperapp",
     "elm",
-    "jsx",
     "vdom"
   ],
   "scripts": {
-    "test": "jest --coverage --no-cache",
+    "test": "jest --coverage --no-cache && tsc -p test/ts",
     "build": "npm run bundle && npm run minify",
     "bundle": "rollup -i src/index.js -o dist/hyperapp.js -m -f umd -n hyperapp",
     "minify": "uglifyjs dist/hyperapp.js -o dist/hyperapp.js --mangle --compress warnings=false --pure-funcs=Object.defineProperty -p relative --in-source-map dist/hyperapp.js.map --source-map dist/hyperapp.js.map",
     "prepare": "npm run build",
-    "format": "prettier --semi false --write 'src/**/*.js' 'test/*.js'",
+    "format": "prettier --semi false --write 'src/**/*.js' '{,test/ts/}*.{ts,tsx}'",
     "release": "npm run build && npm test && git commit -am $npm_package_version && git tag $npm_package_version && git push && git push --tags && npm publish"
   },
   "babel": {
@@ -35,10 +36,7 @@
     "jest": "^21.2.1",
     "prettier": "^1.8.2",
     "rollup": "^0.51.2",
-<<<<<<< HEAD
-=======
-    "typescript": "~2.6.1",
->>>>>>> 0ab2f900
+    "typescript": "^2.6.1",
     "uglify-js": "^2.7.5"
   }
 }
